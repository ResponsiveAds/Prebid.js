--- conflicted
+++ resolved
@@ -112,7 +112,6 @@
     // populates bidResponse.native if bidResponse.mediaType === NATIVE
     fn: fillNativeResponse
   }
-<<<<<<< HEAD
 }
 
 if (FEATURES.VIDEO) {
@@ -150,6 +149,4 @@
     }
     return found;
   }, null);
-=======
->>>>>>> c780b80c
 }